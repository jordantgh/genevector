import torch
import torch.nn as nn
import torch.nn.functional as F
import torch.optim as optim
from tqdm import tqdm
import scanpy as sc
import torch as t
import numpy as np
import numpy
import matplotlib.pyplot as plt

def mse_loss(inputs, targets, device):
    loss = F.mse_loss(inputs, targets, reduction='none')
    if device == "cuda":
        loss = loss.cuda()
    return torch.mean(loss).to(device)

class GeneVectorModel(nn.Module):
    def __init__(self, num_embeddings, embedding_dim):
        self.num_embeddings = num_embeddings
        self.embedding_dim = embedding_dim
        super(GeneVectorModel, self).__init__()
        self.wi = nn.Embedding(num_embeddings, embedding_dim)
        self.wj = nn.Embedding(num_embeddings, embedding_dim)
        self.wi.weight.data.uniform_(-1., 1.)
        self.wj.weight.data.uniform_(-1., 1.)

    def forward(self, i_indices, j_indices):
        w_i = self.wi(i_indices)
        w_j = self.wj(j_indices)
        x = torch.sum(w_i * w_j, dim=1)
        return x

    def save_embedding(self, id2word, file_name, layer):
        if layer == 0:
            embedding = self.wi.weight.cpu().data.numpy()
        else:
            embedding = self.wj.weight.cpu().data.numpy()
        with open(file_name, 'w') as f:
            f.write('%d %d\n' % (len(id2word), self.embedding_dim))
            for wid, w in id2word.items():
                e = ' '.join(map(lambda x: str(x), embedding[wid]))
                f.write('%s %s\n' % (w, e))



class GeneVector(object):
    def __init__(self, dataset, output_file, emb_dimension=100, batch_size=100000, device="cpu",  k=3):
        self.dataset = dataset
<<<<<<< HEAD
        self.dataset.create_inputs_outputs()
=======
        self.dataset.create_inputs_outputs(k=k)
>>>>>>> cac162eb
        self.output_file_name = output_file
        self.emb_size = len(self.dataset.data.gene2id)
        self.emb_dimension = emb_dimension
        self.batch_size = batch_size
        self.use_cuda = torch.cuda.is_available()
        self.model = GeneVectorModel(self.emb_size, self.emb_dimension)
        self.device = device
        if self.device == "cuda" and not self.use_cuda:
            raise ValueError("CUDA requested but no GPU available.")
        elif self.device == "cuda":
            self.model.cuda()
        self.optimizer = optim.Adadelta(self.model.parameters())
        #self.optimizer = optim.Adagrad(self.model.parameters(), lr=initial_lr)
        self.loss = nn.MSELoss()
        self.epoch = 0
        self.loss_values = list()
        self.mean_loss_values = []


    def train(self, epochs, threshold=1e-5):
        n_batches = int(len(self.dataset._xij) / self.batch_size)
        last_loss = 0.
        for e in range(1, epochs+1):
            batch_i = 0
            for x_ij, i_idx, j_idx in self.dataset.get_batches(self.batch_size):
                batch_i += 1
                self.optimizer.zero_grad()
                outputs = self.model(i_idx, j_idx)
                loss = self.loss(outputs, x_ij)
                loss.backward()
                self.optimizer.step()
                self.loss_values.append(loss.item())
                if batch_i % 100 == 0:
                    print("Epoch: {}/{} \t Batch: {}/{} \t Loss: {}".format(e, epochs, batch_i, n_batches, np.mean(self.loss_values[-20:])))
            self.mean_loss_values.append(numpy.mean(self.loss_values[-20:]))
            curr_loss = numpy.mean(self.loss_values[-20:])
            delta = abs(curr_loss - last_loss) 
            print("Epoch",self.epoch, "\tDelta->",delta,"\tLoss:",np.mean(self.loss_values[-20:]))
            if abs(curr_loss - last_loss) < threshold:
                print("Training complete!")
                return
            last_loss = curr_loss
            self.epoch += 1
        print("Saving model...")
        self.model.save_embedding(self.dataset.data.id2gene, self.output_file_name, 0)
        self.model.save_embedding(self.dataset.data.id2gene, self.output_file_name.replace(".vec","2.vec"), 1)

    def save(self, filepath):
        torch.save(self.model.state_dict(), filepath)

    def load(self, filepath):
        self.gnn.load_state_dict(torch.load(filepath))
        self.gnn.eval()

    def plot(self, fname=None):
        fig, ax = plt.subplots(1,1,figsize=(12,5),facecolor='#FFFFFF')
        ax.plot(self.mean_loss_values, color="purple")
        ax.set_ylabel('Loss')
        ax.set_xlabel('Epoch')
        if fname != None:
            fig.savefig(fname)<|MERGE_RESOLUTION|>--- conflicted
+++ resolved
@@ -47,11 +47,7 @@
 class GeneVector(object):
     def __init__(self, dataset, output_file, emb_dimension=100, batch_size=100000, device="cpu",  k=3):
         self.dataset = dataset
-<<<<<<< HEAD
-        self.dataset.create_inputs_outputs()
-=======
         self.dataset.create_inputs_outputs(k=k)
->>>>>>> cac162eb
         self.output_file_name = output_file
         self.emb_size = len(self.dataset.data.gene2id)
         self.emb_dimension = emb_dimension
